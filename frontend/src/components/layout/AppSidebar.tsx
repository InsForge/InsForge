--- conflicted
+++ resolved
@@ -132,62 +132,16 @@
         'top-16 bottom-0',
         isCollapsed ? 'w-[72px]' : 'w-[240px]'
       )}
-<<<<<<< HEAD
-
-      {/* Sidebar */}
-      <aside
-        className={cn(
-          'fixed left-0 z-40 bg-white border-r border-gray-200 flex flex-col transition-all duration-300 ease-in-out',
-          'top-16 bottom-0',
-          // Mobile styles
-          'w-64 lg:w-auto transform lg:transform-none',
-          isMobileOpen ? 'translate-x-0' : '-translate-x-full',
-          // Desktop styles
-          'lg:translate-x-0',
-          isCollapsed ? 'lg:w-[72px]' : 'lg:w-[240px]'
-        )}
-      >
-        {/* Navigation */}
-        <div className={`hidden lg:block py-3 ${isCollapsed ? 'px-1' : 'px-3'}`}>
-          {/* Onboard Button - Desktop */}
-          <div className="hidden lg:block">
-            <OnboardButton isCollapsed={isCollapsed} />
-          </div>
-
-          {/* Onboard Button - Mobile */}
-          <div className="lg:hidden">
-            <OnboardButton isCollapsed={false} onMobileToggle={onMobileToggle} isMobile={true} />
-          </div>
+    >
+      <div className={`py-3 ${isCollapsed ? 'px-1' : 'px-3'}`}>
+        <div className="hidden lg:block">
+          <OnboardButton isCollapsed={isCollapsed} />
         </div>
-        <ScrollArea className="flex-1 px-3 lg:px-3 py-4">
-          <nav className="space-y-2">
-            {/* Regular Navigation - Desktop */}
-            {navigation.map((item) => (
-              <div key={item.name}>
-                <NavItem item={item} />
-              </div>
-            ))}
-
-            {/* Regular Navigation - Mobile */}
-            {navigation.map((item) => (
-              <div key={`mobile-${item.name}`} className="lg:hidden">
-                <MobileNavItem item={item} />
-              </div>
-            ))}
-          </nav>
-        </ScrollArea>
-
-        {/* Bottom section */}
-        <div className="p-3 space-y-6">
-          {/* Bottom navigation items */}
-          {bottomNavigation.map((item) => (
-=======
-    >
+      </div>
       {/* Navigation */}
       <ScrollArea className="flex-1 px-3 py-4">
         <nav className="space-y-2">
           {navigation.map((item) => (
->>>>>>> b55adf46
             <div key={item.name}>
               <NavItem item={item} />
             </div>

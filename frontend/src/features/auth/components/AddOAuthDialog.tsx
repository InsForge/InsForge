import { useState, useEffect } from 'react';
import { Button } from '@/components/radix/Button';
import {
  Dialog,
  DialogContent,
  DialogFooter,
  DialogHeader,
  DialogTitle,
} from '@/components/radix/Dialog';
import { OAuthProviderInfo } from './AuthMethodTab';
import { cn } from '@/lib/utils/utils';

interface AddOAuthDialogProps {
  providers: OAuthProviderInfo[];
  open: boolean;
  onOpenChange: (open: boolean) => void;
<<<<<<< HEAD
  onConfirm: (selectedId: 'google' | 'github' | 'microsoft') => void;
  enabledProviders: Record<'google' | 'github' | 'microsoft', boolean>;
=======
  onConfirm: (selectedId: 'google' | 'github' | 'discord' | 'linkedin') => void;
  enabledProviders: Record<'google' | 'github' | 'discord' | 'linkedin', boolean>;
>>>>>>> 3635d928
}

export function AddOAuthDialog({
  providers,
  open,
  onOpenChange,
  onConfirm,
  enabledProviders,
}: AddOAuthDialogProps) {
<<<<<<< HEAD
  const [selectedId, setSelectedId] = useState<'google' | 'github' | 'microsoft' | null>(null);
=======
  const [selectedId, setSelectedId] = useState<'google' | 'github' | 'discord' | 'linkedin' | null>(
    null
  );
>>>>>>> 3635d928

  // Reset selection when dialog opens
  useEffect(() => {
    if (open) {
      setSelectedId(null);
    }
  }, [open]);

  const hasSelection = selectedId !== null;

  // Filter out already enabled providers
  const availableProviders = providers.filter((provider) => !enabledProviders[provider.id]);

<<<<<<< HEAD
  const selectProvider = (id: 'google' | 'github' | 'microsoft') => {
=======
  const selectProvider = (id: 'google' | 'github' | 'discord' | 'linkedin') => {
>>>>>>> 3635d928
    setSelectedId(id);
  };

  const handleConfirm = () => {
    if (selectedId) {
      onConfirm(selectedId);
    }
  };

  return (
    <Dialog open={open} onOpenChange={onOpenChange}>
      <DialogContent className="max-w-[600px] p-0 gap-0 dark:bg-neutral-800">
        <DialogHeader className="pl-6 pr-4 py-3 border-b border-zinc-200 dark:border-neutral-700">
          <DialogTitle className="text-lg font-semibold text-zinc-950 dark:text-white">
            Add Authentication
          </DialogTitle>
        </DialogHeader>
        <div className="p-6">
          {availableProviders.length > 0 ? (
            <div className="grid grid-cols-2 gap-3">
              {availableProviders.map((p) => (
                <button
                  key={p.id}
                  onClick={() => selectProvider(p.id)}
                  className={cn(
                    'flex items-center justify-start gap-3 rounded-[8px] border border-transparent p-3 transition-colors',
                    selectedId === p.id
                      ? 'bg-zinc-50 hover:bg-zinc-100 dark:bg-emerald-900/20 dark:hover:bg-emerald-900/30 border-black dark:border-emerald-600'
                      : 'bg-white hover:bg-zinc-100 dark:bg-[#333333] dark:hover:bg-neutral-700 border-neutral-200 dark:border-neutral-700'
                  )}
                >
                  <div className="flex items-center gap-3">
                    {p.icon}
                    <p className="text-sm font-medium text-zinc-950 dark:text-white">{p.name}</p>
                  </div>
                </button>
              ))}
            </div>
          ) : (
            <div className="text-center py-8">
              <p className="text-sm text-zinc-500 dark:text-neutral-400">
                All authentication methods have been added.
              </p>
            </div>
          )}
        </div>
        <DialogFooter className="px-6 py-4 border-t border-zinc-200 dark:border-neutral-700">
          <Button
            variant="outline"
            className="w-fit h-9 px-3 py-2 rounded-sm dark:bg-neutral-600 dark:text-white dark:border-transparent dark:hover:bg-neutral-700"
            onClick={() => onOpenChange(false)}
          >
            Cancel
          </Button>
          <Button
            className="h-9 px-3 py-2 rounded-sm dark:bg-emerald-300 dark:text-black dark:hover:bg-emerald-400"
            onClick={handleConfirm}
            disabled={!hasSelection}
          >
            Add OAuth
          </Button>
        </DialogFooter>
      </DialogContent>
    </Dialog>
  );
}<|MERGE_RESOLUTION|>--- conflicted
+++ resolved
@@ -14,13 +14,8 @@
   providers: OAuthProviderInfo[];
   open: boolean;
   onOpenChange: (open: boolean) => void;
-<<<<<<< HEAD
-  onConfirm: (selectedId: 'google' | 'github' | 'microsoft') => void;
-  enabledProviders: Record<'google' | 'github' | 'microsoft', boolean>;
-=======
-  onConfirm: (selectedId: 'google' | 'github' | 'discord' | 'linkedin') => void;
-  enabledProviders: Record<'google' | 'github' | 'discord' | 'linkedin', boolean>;
->>>>>>> 3635d928
+  onConfirm: (selectedId: 'google' | 'github' | 'discord' | 'linkedin' | 'microsoft') => void;
+  enabledProviders: Record<'google' | 'github' | 'discord' | 'linkedin' | 'microsoft', boolean>;
 }
 
 export function AddOAuthDialog({
@@ -30,13 +25,9 @@
   onConfirm,
   enabledProviders,
 }: AddOAuthDialogProps) {
-<<<<<<< HEAD
-  const [selectedId, setSelectedId] = useState<'google' | 'github' | 'microsoft' | null>(null);
-=======
-  const [selectedId, setSelectedId] = useState<'google' | 'github' | 'discord' | 'linkedin' | null>(
+  const [selectedId, setSelectedId] = useState<'google' | 'github' | 'discord' | 'linkedin' | 'microsoft' | null>(
     null
   );
->>>>>>> 3635d928
 
   // Reset selection when dialog opens
   useEffect(() => {
@@ -50,11 +41,7 @@
   // Filter out already enabled providers
   const availableProviders = providers.filter((provider) => !enabledProviders[provider.id]);
 
-<<<<<<< HEAD
-  const selectProvider = (id: 'google' | 'github' | 'microsoft') => {
-=======
-  const selectProvider = (id: 'google' | 'github' | 'discord' | 'linkedin') => {
->>>>>>> 3635d928
+  const selectProvider = (id: 'google' | 'github' | 'discord' | 'linkedin' | 'microsoft') => {
     setSelectedId(id);
   };
 

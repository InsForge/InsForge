import { useState, useEffect } from 'react';
import { Button } from '@/components/radix/Button';
import {
  Dialog,
  DialogContent,
  DialogFooter,
  DialogHeader,
  DialogTitle,
} from '@/components/radix/Dialog';
import { OAuthProviderInfo } from './AuthMethodTab';
import { cn } from '@/lib/utils/utils';

interface AddOAuthDialogProps {
  providers: OAuthProviderInfo[];
  open: boolean;
  onOpenChange: (open: boolean) => void;
<<<<<<< HEAD
  onConfirm: (selectedId: 'google' | 'github' | 'discord' | 'linkedin' | 'microsoft') => void;
  enabledProviders: Record<'google' | 'github' | 'discord' | 'linkedin' | 'microsoft', boolean>;
=======
  onConfirm: (selectedId: 'google' | 'github' | 'discord' | 'linkedin' | 'facebook') => void;
  enabledProviders: Record<'google' | 'github' | 'discord' | 'linkedin' | 'facebook', boolean>;
>>>>>>> 40c4349e
}

export function AddOAuthDialog({
  providers,
  open,
  onOpenChange,
  onConfirm,
  enabledProviders,
}: AddOAuthDialogProps) {
  const [selectedId, setSelectedId] = useState<
<<<<<<< HEAD
    'google' | 'github' | 'discord' | 'linkedin' | 'microsoft' | null
=======
    'google' | 'github' | 'discord' | 'linkedin' | 'facebook' | null
>>>>>>> 40c4349e
  >(null);

  // Reset selection when dialog opens
  useEffect(() => {
    if (open) {
      setSelectedId(null);
    }
  }, [open]);

  const hasSelection = selectedId !== null;

  // Filter out already enabled providers
  const availableProviders = providers.filter((provider) => !enabledProviders[provider.id]);

<<<<<<< HEAD
  const selectProvider = (id: 'google' | 'github' | 'discord' | 'linkedin' | 'microsoft') => {
=======
  const selectProvider = (id: 'google' | 'github' | 'discord' | 'linkedin' | 'facebook') => {
>>>>>>> 40c4349e
    setSelectedId(id);
  };

  const handleConfirm = () => {
    if (selectedId) {
      onConfirm(selectedId);
    }
  };

  return (
    <Dialog open={open} onOpenChange={onOpenChange}>
      <DialogContent className="max-w-[600px] p-0 gap-0 dark:bg-neutral-800">
        <DialogHeader className="pl-6 pr-4 py-3 border-b border-zinc-200 dark:border-neutral-700">
          <DialogTitle className="text-lg font-semibold text-zinc-950 dark:text-white">
            Add Authentication
          </DialogTitle>
        </DialogHeader>
        <div className="p-6">
          {availableProviders.length ? (
            <div className="grid grid-cols-2 gap-3">
              {availableProviders.map((p) => (
                <button
                  key={p.id}
                  onClick={() => selectProvider(p.id)}
                  className={cn(
                    'flex items-center justify-start gap-3 rounded-[8px] border border-transparent p-3 transition-colors',
                    selectedId === p.id
                      ? 'bg-zinc-50 hover:bg-zinc-100 dark:bg-emerald-900/20 dark:hover:bg-emerald-900/30 border-black dark:border-emerald-600'
                      : 'bg-white hover:bg-zinc-100 dark:bg-[#333333] dark:hover:bg-neutral-700 border-neutral-200 dark:border-neutral-700'
                  )}
                >
                  <div className="flex items-center gap-3">
                    {p.icon}
                    <p className="text-sm font-medium text-zinc-950 dark:text-white">{p.name}</p>
                  </div>
                </button>
              ))}
            </div>
          ) : (
            <div className="text-center py-8">
              <p className="text-sm text-zinc-500 dark:text-neutral-400">
                All authentication methods have been added.
              </p>
            </div>
          )}
        </div>
        <DialogFooter className="px-6 py-4 border-t border-zinc-200 dark:border-neutral-700">
          <Button
            variant="outline"
            className="w-fit h-9 px-3 py-2 rounded-sm dark:bg-neutral-600 dark:text-white dark:border-transparent dark:hover:bg-neutral-700"
            onClick={() => onOpenChange(false)}
          >
            Cancel
          </Button>
          <Button
            className="h-9 px-3 py-2 rounded-sm dark:bg-emerald-300 dark:text-black dark:hover:bg-emerald-400"
            onClick={handleConfirm}
            disabled={!hasSelection}
          >
            Add OAuth
          </Button>
        </DialogFooter>
      </DialogContent>
    </Dialog>
  );
}<|MERGE_RESOLUTION|>--- conflicted
+++ resolved
@@ -14,13 +14,8 @@
   providers: OAuthProviderInfo[];
   open: boolean;
   onOpenChange: (open: boolean) => void;
-<<<<<<< HEAD
-  onConfirm: (selectedId: 'google' | 'github' | 'discord' | 'linkedin' | 'microsoft') => void;
-  enabledProviders: Record<'google' | 'github' | 'discord' | 'linkedin' | 'microsoft', boolean>;
-=======
-  onConfirm: (selectedId: 'google' | 'github' | 'discord' | 'linkedin' | 'facebook') => void;
-  enabledProviders: Record<'google' | 'github' | 'discord' | 'linkedin' | 'facebook', boolean>;
->>>>>>> 40c4349e
+  onConfirm: (selectedId: 'google' | 'github' | 'discord' | 'linkedin' | 'facebook' | 'microsoft') => void;
+  enabledProviders: Record<'google' | 'github' | 'discord' | 'linkedin' | 'facebook' | 'microsoft', boolean>;
 }
 
 export function AddOAuthDialog({
@@ -31,11 +26,7 @@
   enabledProviders,
 }: AddOAuthDialogProps) {
   const [selectedId, setSelectedId] = useState<
-<<<<<<< HEAD
-    'google' | 'github' | 'discord' | 'linkedin' | 'microsoft' | null
-=======
-    'google' | 'github' | 'discord' | 'linkedin' | 'facebook' | null
->>>>>>> 40c4349e
+    'google' | 'github' | 'discord' | 'linkedin' | 'facebook' | 'microsoft' | null
   >(null);
 
   // Reset selection when dialog opens
@@ -50,11 +41,7 @@
   // Filter out already enabled providers
   const availableProviders = providers.filter((provider) => !enabledProviders[provider.id]);
 
-<<<<<<< HEAD
-  const selectProvider = (id: 'google' | 'github' | 'discord' | 'linkedin' | 'microsoft') => {
-=======
-  const selectProvider = (id: 'google' | 'github' | 'discord' | 'linkedin' | 'facebook') => {
->>>>>>> 40c4349e
+  const selectProvider = (id: 'google' | 'github' | 'discord' | 'linkedin' | 'facebook' | 'microsoft') => {
     setSelectedId(id);
   };
 

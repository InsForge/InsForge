import { useState, useCallback, useMemo, ReactElement } from 'react';
import { Button } from '@/components/radix/Button';
import { MoreHorizontal, Plus, Trash2, Pencil } from 'lucide-react';
import Github from '@/assets/logos/github.svg?react';
import Google from '@/assets/logos/google.svg?react';
import Microsoft from '@/assets/logos/microsoft.svg?react';
import Discord from '@/assets/logos/discord.svg?react';
import LinkedIn from '@/assets/logos/linkedin.svg?react';
import Facebook from '@/assets/logos/facebook.svg?react';
import { OAuthEmptyState } from './OAuthEmptyState';
import { OAuthConfigDialog } from './OAuthConfigDialog';
import { AddOAuthDialog } from './AddOAuthDialog';
import { useOAuthConfig } from '@/features/auth/hooks/useOAuthConfig';
import { useConfirm } from '@/lib/hooks/useConfirm';
import { ConfirmDialog } from '@/components/ConfirmDialog';
import {
  DropdownMenu,
  DropdownMenuContent,
  DropdownMenuItem,
  DropdownMenuTrigger,
} from '@/components/radix/DropdownMenu';

const providers: OAuthProviderInfo[] = [
  {
    id: 'google',
    name: 'Google OAuth',
    icon: <Google className="w-6 h-6" />,
    description: 'Configure Google authentication for your users',
    setupUrl: 'https://console.cloud.google.com/apis/credentials',
  },
  {
    id: 'github',
    name: 'GitHub OAuth',
    icon: <Github className="w-6 h-6 dark:text-white" />,
    description: 'Configure GitHub authentication for your users',
    setupUrl: 'https://github.com/settings/developers',
  },
  {
    id: 'microsoft',
    name: 'Microsoft OAuth',
    icon: <Microsoft className="w-6 h-6 dark:text-white" />,
    description: 'Configure Microsoft authentication for your users',
    setupUrl: 'https://portal.azure.com/',
  },
  {
    id: 'discord',
    name: 'Discord OAuth',
    icon: <Discord className="w-6 h-6" />,
    description: 'Configure Discord authentication for your users',
    setupUrl: 'https://discord.com/developers/applications',
  },
  {
    id: 'linkedin',
    name: 'LinkedIn OAuth',
    icon: <LinkedIn className="w-6 h-6 text-[#0A66C2] dark:text-[#0A66C2]" />,
    description: 'Configure LinkedIn authentication for your users',
    setupUrl: 'https://www.linkedin.com/developers/apps',
  },
  {
    id: 'facebook',
    name: 'Facebook OAuth',
    icon: <Facebook className="w-6 h-6" />,
    description: 'Configure Facebook authentication for your users',
    setupUrl: 'https://developers.facebook.com/apps',
  },
];

export interface OAuthProviderInfo {
<<<<<<< HEAD
  id: 'google' | 'github' | 'discord' | 'linkedin' | 'microsoft';
=======
  id: 'google' | 'github' | 'discord' | 'linkedin' | 'facebook';
>>>>>>> 40c4349e
  name: string;
  icon: ReactElement;
  description: string;
  setupUrl: string;
}

export function AuthMethodTab() {
  const [selectedProvider, setSelectedProvider] = useState<OAuthProviderInfo>();
  const [isDialogOpen, setIsDialogOpen] = useState(false);
  const [isSelectDialogOpen, setIsSelectDialogOpen] = useState(false);
  const { confirm, confirmDialogProps } = useConfirm();
  const {
    configs,
    isLoadingConfigs,
    deleteConfig,
    refetchConfigs,
    getProviderConfig,
    isProviderConfigured,
  } = useOAuthConfig();

  const handleConfigureProvider = (provider: OAuthProviderInfo) => {
    setSelectedProvider(provider);
    setIsDialogOpen(true);
  };

  const deleteOAuthConfig = async (
<<<<<<< HEAD
    providerId: 'google' | 'github' | 'linkedin' | 'discord' | 'microsoft',
=======
    providerId: 'google' | 'github' | 'linkedin' | 'discord' | 'facebook',
>>>>>>> 40c4349e
    providerName: string
  ) => {
    const shouldDelete = await confirm({
      title: `Delete ${providerName} OAuth`,
      description: `Are you sure you want to delete the ${providerName} configuration? This action cannot be undone.`,
      confirmText: 'Delete',
      cancelText: 'Cancel',
      destructive: true,
    });

    if (shouldDelete) {
      try {
        deleteConfig(providerId);
      } catch (error) {
        console.error(`Failed to delete ${providerId} OAuth:`, error);
      }
    }
  };

  const handleCloseDialog = () => {
    setIsDialogOpen(false);
    setSelectedProvider(undefined);
  };

  const hasAuthMethods = useMemo(() => {
    return !!configs.length;
  }, [configs]);

  const openSelectDialog = () => {
    setIsSelectDialogOpen(true);
  };

  const enabledProviders = useMemo(() => {
    return {
      google: isProviderConfigured('google'),
      github: isProviderConfigured('github'),
      discord: isProviderConfigured('discord'),
      linkedin: isProviderConfigured('linkedin'),
<<<<<<< HEAD
      microsoft: isProviderConfigured('microsoft'),
=======
      facebook: isProviderConfigured('facebook'),
>>>>>>> 40c4349e
    };
  }, [isProviderConfigured]);

  // Check if all providers are enabled
  const allProvidersEnabled = useMemo(() => {
    return providers.every((provider) => enabledProviders[provider.id]);
  }, [enabledProviders]);

  const handleConfirmSelected = (
<<<<<<< HEAD
    selectedId: 'google' | 'github' | 'discord' | 'linkedin' | 'microsoft'
=======
    selectedId: 'google' | 'github' | 'discord' | 'linkedin' | 'facebook'
>>>>>>> 40c4349e
  ) => {
    // Find the selected provider
    const selectedProvider = providers.find((p) => p.id === selectedId);
    if (!selectedProvider) {
      return;
    }

    // Close the select dialog and open the method dialog
    setIsSelectDialogOpen(false);
    setSelectedProvider(selectedProvider);
    setIsDialogOpen(true);
  };

  const handleSuccess = useCallback(() => {
    // Refresh configuration after successful update
    void refetchConfigs();
  }, [refetchConfigs]);

  if (isLoadingConfigs) {
    return (
      <div className="flex items-center justify-center py-16">
        <div className="text-center">
          <div className="text-sm text-gray-500 dark:text-zinc-400">
            Loading OAuth configuration...
          </div>
        </div>
      </div>
    );
  }

  return (
    <>
      <div className="flex flex-col gap-6 h-full overflow-hidden p-6 w-full max-w-[1080px] mx-auto">
        <div className="flex items-center justify-between">
          <h2 className="text-2xl font-semibold text-gray-900 dark:text-white">Auth Method</h2>
          {!allProvidersEnabled && (
            <Button
              className="h-9 pr-3 pl-2 py-2 gap-2 dark:bg-neutral-700 dark:text-white dark:hover:bg-neutral-600 text-sm font-medium rounded-sm"
              onClick={openSelectDialog}
            >
              <Plus className="w-5 h-5" />
              Add Auth
            </Button>
          )}
        </div>

        <div className="flex-1">
          {hasAuthMethods ? (
            <div className="grid grid-cols-2 gap-x-3 gap-y-6">
              {providers.map((provider) => {
                const providerConfig = getProviderConfig(provider.id);
                if (!providerConfig) {
                  return null;
                }

                return (
                  <div
                    key={provider.id}
                    className="flex items-center justify-between h-15 p-4 bg-white rounded-[8px] border border-gray-200 dark:border-transparent dark:bg-[#333333]"
                  >
                    <div className="flex-1 flex items-center gap-3">
                      {provider.icon}

                      <div className="text-sm font-medium text-black dark:text-white">
                        {provider.name}
                      </div>
                    </div>

                    <div className="flex items-center gap-3">
                      {providerConfig.useSharedKey && (
                        <span className="px-2 py-0.5 text-xs font-medium text-neutral-500 dark:text-neutral-400 border border-neutral-500 dark:border-neutral-400 rounded">
                          Shared Keys
                        </span>
                      )}

                      <DropdownMenu>
                        <DropdownMenuTrigger asChild>
                          <Button
                            className="h-7 w-7 p-1 text-gray-500 dark:text-neutral-400 hover:bg-neutral-100 dark:hover:bg-neutral-700"
                            variant="ghost"
                            size="sm"
                          >
                            <MoreHorizontal className="w-5 h-5" />
                          </Button>
                        </DropdownMenuTrigger>
                        <DropdownMenuContent align="end" className="w-40 py-1 px-2">
                          <DropdownMenuItem
                            onClick={() => handleConfigureProvider(provider)}
                            className="py-2 px-3 flex items-center gap-3 cursor-pointer"
                          >
                            <Pencil className="w-5 h-5" />
                            Edit
                          </DropdownMenuItem>
                          <DropdownMenuItem
                            onClick={() => void deleteOAuthConfig(provider.id, provider.name)}
                            className="py-2 px-3 flex items-center gap-3 cursor-pointer text-red-600 dark:text-red-400"
                          >
                            <Trash2 className="w-5 h-5" />
                            Delete
                          </DropdownMenuItem>
                        </DropdownMenuContent>
                      </DropdownMenu>
                    </div>
                  </div>
                );
              })}
            </div>
          ) : (
            <OAuthEmptyState />
          )}
        </div>
      </div>

      <OAuthConfigDialog
        provider={selectedProvider}
        isOpen={isDialogOpen}
        onClose={handleCloseDialog}
        onSuccess={handleSuccess}
      />

      <AddOAuthDialog
        providers={providers}
        open={isSelectDialogOpen}
        onOpenChange={setIsSelectDialogOpen}
        onConfirm={handleConfirmSelected}
        enabledProviders={enabledProviders}
      />

      {/* Confirm Dialog */}
      <ConfirmDialog {...confirmDialogProps} />
    </>
  );
}<|MERGE_RESOLUTION|>--- conflicted
+++ resolved
@@ -66,11 +66,7 @@
 ];
 
 export interface OAuthProviderInfo {
-<<<<<<< HEAD
-  id: 'google' | 'github' | 'discord' | 'linkedin' | 'microsoft';
-=======
-  id: 'google' | 'github' | 'discord' | 'linkedin' | 'facebook';
->>>>>>> 40c4349e
+  id: 'google' | 'github' | 'discord' | 'linkedin' | 'facebook' | 'microsoft';
   name: string;
   icon: ReactElement;
   description: string;
@@ -97,11 +93,7 @@
   };
 
   const deleteOAuthConfig = async (
-<<<<<<< HEAD
-    providerId: 'google' | 'github' | 'linkedin' | 'discord' | 'microsoft',
-=======
-    providerId: 'google' | 'github' | 'linkedin' | 'discord' | 'facebook',
->>>>>>> 40c4349e
+    providerId: 'google' | 'github' | 'linkedin' | 'discord' | 'facebook' | 'microsoft',
     providerName: string
   ) => {
     const shouldDelete = await confirm({
@@ -140,11 +132,8 @@
       github: isProviderConfigured('github'),
       discord: isProviderConfigured('discord'),
       linkedin: isProviderConfigured('linkedin'),
-<<<<<<< HEAD
       microsoft: isProviderConfigured('microsoft'),
-=======
       facebook: isProviderConfigured('facebook'),
->>>>>>> 40c4349e
     };
   }, [isProviderConfigured]);
 
@@ -154,11 +143,7 @@
   }, [enabledProviders]);
 
   const handleConfirmSelected = (
-<<<<<<< HEAD
-    selectedId: 'google' | 'github' | 'discord' | 'linkedin' | 'microsoft'
-=======
-    selectedId: 'google' | 'github' | 'discord' | 'linkedin' | 'facebook'
->>>>>>> 40c4349e
+    selectedId: 'google' | 'github' | 'discord' | 'linkedin' | 'facebook' | 'microsoft'
   ) => {
     // Find the selected provider
     const selectedProvider = providers.find((p) => p.id === selectedId);

import { ReactElement } from 'react';
import Github from '@/assets/logos/github.svg?react';
import Google from '@/assets/logos/google.svg?react';
import Microsoft from '@/assets/logos/microsoft.svg?react';
import Discord from '@/assets/logos/discord.svg?react';
import LinkedIn from '@/assets/logos/linkedin.svg?react';
import Facebook from '@/assets/logos/facebook.svg?react';
import X from '@/assets/logos/x.svg?react';
import type { OAuthProvidersSchema } from '@insforge/shared-schemas';

export enum AuthTab {
  USERS = 'users',
  AUTH_METHODS = 'auth-methods',
  CONFIGURATION = 'configuration',
}

export interface OAuthProviderInfo {
  id: OAuthProvidersSchema;
  name: string;
  icon: ReactElement;
  description: string;
  setupUrl: string;
}

export const oauthProviders: OAuthProviderInfo[] = [
  {
    id: 'google',
    name: 'Google OAuth',
    icon: <Google className="w-6 h-6" />,
    description: 'Configure Google authentication for your users',
    setupUrl: 'https://console.cloud.google.com/apis/credentials',
  },
  {
    id: 'github',
    name: 'GitHub OAuth',
    icon: <Github className="w-6 h-6 dark:text-white" />,
    description: 'Configure GitHub authentication for your users',
    setupUrl: 'https://github.com/settings/developers',
  },
  {
    id: 'microsoft',
    name: 'Microsoft OAuth',
    icon: <Microsoft className="w-6 h-6" />,
    description: 'Configure Microsoft authentication for your users',
    setupUrl: 'https://portal.azure.com/',
  },
  {
    id: 'discord',
    name: 'Discord OAuth',
    icon: <Discord className="w-6 h-6 text-[#5765F2] dark:text-white" />,
    description: 'Configure Discord authentication for your users',
    setupUrl: 'https://discord.com/developers/applications',
  },
  {
    id: 'linkedin',
    name: 'LinkedIn OAuth',
    icon: <LinkedIn className="w-6 h-6 text-[#0A66C2] dark:text-[#0A66C2]" />,
    description: 'Configure LinkedIn authentication for your users',
    setupUrl: 'https://www.linkedin.com/developers/apps',
  },
  {
    id: 'facebook',
    name: 'Facebook OAuth',
    icon: <Facebook className="w-6 h-6" />,
    description: 'Configure Facebook authentication for your users',
    setupUrl: 'https://developers.facebook.com/apps',
  },
<<<<<<< HEAD
  {
    id: 'x',
    name: 'X OAuth',
    icon: <X className="w-6 h-6" />,
    description: 'Configure X authentication for your users',
    setupUrl: 'https://developer.twitter.com/en/portal/dashboard',
  },
];
=======
];

/**
 * AI prompts for implementing auth components
 */
export const getAuthImplementationPrompt = (baseUrl: string) => {
  return `
# Add InsForge Authentication to Your Application
The \`@insforge/react\` package provides **complete authentication solution for React applications**. Use deployed auth pages (built-in auth) or custom UI components—works with Vite.
**Scope:** All AI-generated advice or code related to InsForge must follow these guardrails. We don't support other frameworks or libraries.

## Quick start

### Step 1: Create New React Project (Skip if you already have a project)

\`\`\`bash
npm install @insforge/react@latest
\`\`\`

### Step 2: Set Environment Variables

\`\`\`bash .env
VITE_INSFORGE_BASE_URL=${baseUrl}
VITE_INSFORGE_ANON_KEY=your-anon-key-here
\`\`\`

### Step 3: Setup Provider

Wrap your app with \`InsforgeProvider\` in the root:

\`\`\`tsx src/main.tsx
import { StrictMode } from 'react';
import { createRoot } from 'react-dom/client';
import { InsforgeProvider } from '@insforge/react';
import App from './App';

createRoot(document.getElementById('root')!).render(
  <StrictMode>
    <InsforgeProvider baseUrl="${baseUrl}">
      <App />
    </InsforgeProvider>
  </StrictMode>,
);
\`\`\`

import { SignInButton, SignUpButton, SignedIn, SignedOut, UserButton, useUser } from '@insforge/react';

export default function Home() {
  const { user } = useUser();

  return (
    <div>
      <SignedOut>
        <SignInButton />
        <SignUpButton />
      </SignedOut>

      <SignedIn>
        <UserButton />
        <h1>Welcome, \${user?.email}!</h1>
      </SignedIn>
    </div>
  );
}
\`\`\`

## Next Steps

### Hooks

#### \`useAuth()\`

Access authentication state:

\`\`\`tsx
import { useAuth } from '@insforge/react';

function LoginButton() {
  const { isSignedIn, isLoaded } = useAuth();
  
  if (!isLoaded) return <div>Loading...</div>;

  return (
    <div>
      {isSignedIn ? 'Welcome!' : 'Sign In'}
    </div>
  );
}
\`\`\`

**Returns:**

- \`isSignedIn\` - Boolean auth state
- \`isLoaded\` - Boolean loading state

#### \`useUser()\`

Access current user data:

\`\`\`tsx
import { useUser } from '@insforge/react';

function UserProfile() {
  const { user, isLoaded } = useUser();

  if (!isLoaded) return <div>Loading...</div>;
  if (!user) return <div>Not signed in</div>;


  return (
    <div>
      <p>Id: \${user.id}</p>
      <p>Email: \${user.email}</p>
      <p>Name: \${user.name}</p>
      <img src={user.avatarUrl} alt="Avatar" />
    </div>
  );
}
\`\`\`

**Returns:**

- \`user\` - User object with id, email, name, avatarUrl
- \`isLoaded\` - Boolean loading state
`;
};
>>>>>>> c24f0d42
<|MERGE_RESOLUTION|>--- conflicted
+++ resolved
@@ -65,7 +65,6 @@
     description: 'Configure Facebook authentication for your users',
     setupUrl: 'https://developers.facebook.com/apps',
   },
-<<<<<<< HEAD
   {
     id: 'x',
     name: 'X OAuth',
@@ -73,8 +72,6 @@
     description: 'Configure X authentication for your users',
     setupUrl: 'https://developer.twitter.com/en/portal/dashboard',
   },
-];
-=======
 ];
 
 /**
@@ -200,5 +197,4 @@
 - \`user\` - User object with id, email, name, avatarUrl
 - \`isLoaded\` - Boolean loading state
 `;
-};
->>>>>>> c24f0d42
+};
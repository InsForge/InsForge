--- conflicted
+++ resolved
@@ -5,14 +5,11 @@
 import { ConnectCTA } from '@/components/ConnectCTA';
 import DeleteBulkActionButton from '@/components/DeleteBulkActionButton';
 import { EmptyState } from '@/components/EmptyState';
-<<<<<<< HEAD
 import { Alert, AlertDescription } from '@/components/radix/Alert';
 import { Button } from '@/components/radix/Button';
-=======
 import { TablesEmptyState } from '@/features/database/components/TablesEmptyState';
 import { TemplatePreview } from '@/features/database/components/TemplatePreview';
 import { DATABASE_TEMPLATES, DatabaseTemplate } from '@/features/database/templates';
->>>>>>> 398de281
 import {
   Tooltip,
   TooltipContent,
@@ -59,12 +56,9 @@
   const [currentPage, setCurrentPage] = useState(1);
   const [isSorting, setIsSorting] = useState(false);
   const [isRefreshing, setIsRefreshing] = useState(false);
-<<<<<<< HEAD
   const [isSelectingAll, setIsSelectingAll] = useState(false);
-=======
   const [previewingTemplate, setPreviewingTemplate] = useState<DatabaseTemplate | null>(null);
 
->>>>>>> 398de281
   const { confirm, confirmDialogProps } = useConfirm();
   const { showToast } = useToast();
   const queryClient = useQueryClient();
@@ -534,23 +528,21 @@
                             onClear={() => setSelectedRows(new Set())}
                           />
                           {
-                            <DeleteActionButton
-                              selectedCount={selectedRows.size}
-                              itemType="record"
-                              onDelete={() => void handleBulkDelete(Array.from(selectedRows))}
-                            />
-<<<<<<< HEAD
-                          )}
-                          <DeleteBulkActionButton
-                            isSelectingAll={isSelectingAll}
-                            totalRecords={tableData?.totalRecords || 0}
-                            filteredRecords={selectedRows.size}
-                            searchQuery={searchQuery}
-                            onToggleSelectAll={() => void handleToggleSelectAll()}
-                          />
-=======
+                            <>
+                              <DeleteActionButton
+                                selectedCount={selectedRows.size}
+                                itemType="record"
+                                onDelete={() => void handleBulkDelete(Array.from(selectedRows))}
+                              />
+                              <DeleteBulkActionButton
+                                isSelectingAll={isSelectingAll}
+                                totalRecords={tableData?.totalRecords || 0}
+                                filteredRecords={selectedRows.size}
+                                searchQuery={searchQuery}
+                                onToggleSelectAll={() => void handleToggleSelectAll()}
+                              />
+                            </>
                           }
->>>>>>> 398de281
                         </div>
                       ) : (
                         <SearchInput

import { useState } from 'react';
import { useLocation, useNavigate } from 'react-router-dom';
import { useMetadata } from '@/lib/hooks/useMetadata';
import { useUsers } from '@/features/auth';
import { Users, Database, HardDrive, Lock, ChevronRight } from 'lucide-react';
import { ConnectionSuccessBanner, StatsCard, PromptCard, PromptDialog } from '../components';
import { useMcpUsage } from '@/features/logs/hooks/useMcpUsage';
import { LogsDataGrid, type LogsColumnDef } from '@/features/logs/components/LogsDataGrid';
import { cn, formatTime } from '@/lib/utils/utils';
import { Button } from '@/components';
import { quickStartPrompts, type PromptTemplate } from '../prompts';

export default function DashboardPage() {
  const location = useLocation();
  const navigate = useNavigate();
  const [selectedPrompt, setSelectedPrompt] = useState<PromptTemplate | null>(null);
  const [promptDialogOpen, setPromptDialogOpen] = useState(false);
  const { metadata, auth, tables, storage, isLoading } = useMetadata();
  const { totalUsers } = useUsers();
  const { records } = useMcpUsage();

  const authCount = auth?.oauths.length ?? 0;
  const tableCount = tables?.length ?? 0;
  const showBanner = location.state?.showSuccessBanner === true;

  const mcpColumns: LogsColumnDef[] = [
    {
      key: 'tool_name',
      name: 'MCP Call',
      width: '12fr',
      renderCell: ({ row }) => (
        <p className="text-sm font-normal leading-6">{String(row.tool_name ?? '')}</p>
      ),
    },
    {
      key: 'created_at',
      name: 'Time',
      width: 'minmax(200px, 1fr)',
      renderCell: ({ row }) => (
        <p className="text-sm font-normal leading-6">{formatTime(String(row.created_at ?? ''))}</p>
      ),
    },
  ];

  const handleViewMoreClick = () => {
    void navigate('/dashboard/logs/MCP');
  };

  return (
<<<<<<< HEAD
    <main className="h-full overflow-y-auto">
=======
    <main className="h-full bg-white dark:bg-neutral-800 overflow-y-auto px-6">
>>>>>>> 8d726020
      <div className="flex flex-col gap-16 w-full max-w-[1080px] mx-auto pt-6 pb-8">
        <div className="flex flex-col gap-6">
          {/* Connection Success Banner - Only shows once on first connection */}
          {showBanner && <ConnectionSuccessBanner />}
          <h1 className="text-xl font-semibold tracking-[-0.1px]">Dashboard</h1>

          {/* Stats Section */}
          <section className="flex flex-col gap-6 w-full">
            <div className="flex gap-6 w-full h-[176px]">
              <StatsCard
                icon={Users}
                title="AUTH"
                value={(totalUsers || 0).toLocaleString()}
                unit={totalUsers === 1 ? 'user' : 'users'}
                description={`${authCount} OAuth ${authCount === 1 ? 'provider' : 'providers'} enabled`}
                isLoading={isLoading}
              />

              <StatsCard
                icon={Database}
                title="Database"
                value={(metadata?.database?.totalSizeInGB || 0).toFixed(2)}
                unit="GB"
                description={`${tableCount} ${tableCount === 1 ? 'Table' : 'Tables'}`}
                isLoading={isLoading}
              />

              <StatsCard
                icon={HardDrive}
                title="Storage"
                value={(storage?.totalSizeInGB || 0).toFixed(2)}
                unit="GB"
                description={`${storage?.buckets?.length || 0} ${storage?.buckets?.length === 1 ? 'Bucket' : 'Buckets'}`}
                isLoading={isLoading}
              />
            </div>
          </section>
        </div>

        {/* Quick Start Prompt Section */}
        <section className="flex flex-col gap-6 w-full">
          <div className="flex flex-col gap-1 w-full">
            <h2 className="text-xl font-semibold tracking-[-0.1px]">Quick Start Prompt</h2>
            <p className="text-sm text-text leading-6">
              Paste the prompts below into your agent to quickly start building real apps.
            </p>
          </div>

          <div className="grid grid-cols-3 gap-6 w-full">
            {quickStartPrompts.map((prompt, index) => (
              <PromptCard
                key={index}
                title={prompt.title}
                onClick={() => {
                  setSelectedPrompt(prompt);
                  setPromptDialogOpen(true);
                }}
              />
            ))}
          </div>

          <PromptDialog
            open={promptDialogOpen}
            onOpenChange={setPromptDialogOpen}
            promptTemplate={selectedPrompt}
          />
        </section>

        {/* Templates & Components Section */}
        <section className="flex flex-col gap-6 w-full">
          <div className="flex flex-col gap-1 w-full">
            <h2 className="text-xl font-semibold tracking-[-0.1px]">Explore Our Platform</h2>
            <p className="text-sm text-text leading-6">
              InsForge gives you every backend feature you need. Use the whole platform or just the
              features you want.
            </p>
          </div>

          <div className="flex gap-6 w-full">
            {/* Sign-in Component Card */}
            <button
              onClick={() => void navigate('/dashboard/authentication/auth-methods')}
              className="flex-1 bg-card border border-border rounded-lg p-4 flex items-center gap-3 hover:bg-bg-secondary hover:border-border-hover hover:shadow-sm transition-all group"
            >
              <div className="flex-1 flex items-center gap-4">
                <div className="bg-background rounded p-3.5 flex items-center justify-center shrink-0">
                  <Lock className="w-6 h-6 text-text" />
                </div>
                <div className="flex flex-col gap-1 items-start text-left">
                  <p className="text-base font-normal leading-6">Authentication</p>
                  <p className="text-sm text-text leading-6">User Authentication and management</p>
                </div>
              </div>
              <ChevronRight className="w-5 h-5 text-text shrink-0 group-hover:translate-x-0.5 transition-transform" />
            </button>

            {/* Database Templates Card */}
            <button
<<<<<<< HEAD
              onClick={() => void navigate('/dashboard/database/templates')}
              className="flex-1 bg-card border border-border rounded-lg p-4 flex items-center gap-3 hover:bg-bg-secondary hover:border-border-hover hover:shadow-sm transition-all group"
=======
              onClick={() => void navigate('/dashboard/tables')}
              className="flex-1 bg-white dark:bg-[#363636] border border-gray-200 dark:border-[#414141] rounded-lg p-4 flex items-center gap-3 hover:bg-gray-50 hover:border-gray-300 dark:hover:bg-neutral-700 dark:hover:border-[#525252] hover:shadow-sm transition-all group"
>>>>>>> 8d726020
            >
              <div className="flex-1 flex items-center gap-4">
                <div className="bg-background rounded p-3.5 flex items-center justify-center shrink-0">
                  <Database className="w-6 h-6 text-text" />
                </div>
                <div className="flex flex-col gap-1 items-start text-left">
                  <p className="text-base   font-normal leading-6">Database</p>
                  <p className="text-sm text-text leading-6">Manage your tables and data</p>
                </div>
              </div>
              <ChevronRight className="w-5 h-5 text-text shrink-0 group-hover:translate-x-0.5 transition-transform" />
            </button>
          </div>
        </section>

        {/* MCP Call Records Section */}
        <section className="flex flex-col gap-6 w-full">
          <div className="flex items-center justify-between w-full">
            <p className="text-xl font-semibold ">MCP Call Records</p>
            <Button
              onClick={handleViewMoreClick}
              className="h-8 px-4 font-medium dark:bg-primary-emerald"
            >
              View More
            </Button>
          </div>

          <div className={cn('w-full overflow-hidden', !records.length && 'h-60')}>
            <LogsDataGrid
              columnDefs={mcpColumns}
              data={records.slice(0, 5)}
              emptyState={<div className="h-20 text-sm text-text">No MCP call records found</div>}
              noPadding
            />
          </div>
        </section>
      </div>
    </main>
  );
}<|MERGE_RESOLUTION|>--- conflicted
+++ resolved
@@ -47,11 +47,7 @@
   };
 
   return (
-<<<<<<< HEAD
-    <main className="h-full overflow-y-auto">
-=======
-    <main className="h-full bg-white dark:bg-neutral-800 overflow-y-auto px-6">
->>>>>>> 8d726020
+    <main className="h-full overflow-y-auto px-6">
       <div className="flex flex-col gap-16 w-full max-w-[1080px] mx-auto pt-6 pb-8">
         <div className="flex flex-col gap-6">
           {/* Connection Success Banner - Only shows once on first connection */}
@@ -150,13 +146,8 @@
 
             {/* Database Templates Card */}
             <button
-<<<<<<< HEAD
-              onClick={() => void navigate('/dashboard/database/templates')}
+              onClick={() => void navigate('/dashboard/tables')}
               className="flex-1 bg-card border border-border rounded-lg p-4 flex items-center gap-3 hover:bg-bg-secondary hover:border-border-hover hover:shadow-sm transition-all group"
-=======
-              onClick={() => void navigate('/dashboard/tables')}
-              className="flex-1 bg-white dark:bg-[#363636] border border-gray-200 dark:border-[#414141] rounded-lg p-4 flex items-center gap-3 hover:bg-gray-50 hover:border-gray-300 dark:hover:bg-neutral-700 dark:hover:border-[#525252] hover:shadow-sm transition-all group"
->>>>>>> 8d726020
             >
               <div className="flex-1 flex items-center gap-4">
                 <div className="bg-background rounded p-3.5 flex items-center justify-center shrink-0">

--- conflicted
+++ resolved
@@ -71,11 +71,7 @@
     -H "Content-Type: application/json" \
     -d '{}')
 test_response_format "Error response" "$response" '"error":"INVALID_INPUT"'
-<<<<<<< HEAD
-test_response_format "Message field" "$response" '"message":"Email is required"'
-=======
 test_response_format "Message field" "$response" '"message":"email: Required, password: Required"'
->>>>>>> 73a2b644
 
 # 4. Test Invalid Endpoint (404)
 print_info "4. Testing Invalid Endpoint (404)"

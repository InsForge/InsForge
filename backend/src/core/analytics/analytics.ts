import { Pool } from 'pg';
import { LogSource, AnalyticsLogRecord, LogSourceStats } from '@/types/logs.js';
import logger from '@/utils/logger.js';
import {
  CloudWatchLogsClient,
  DescribeLogStreamsCommand,
  FilterLogEventsCommand,
  StartQueryCommand,
  GetQueryResultsCommand,
} from '@aws-sdk/client-cloudwatch-logs';
<<<<<<< HEAD
import { isCloudEnvironment } from '@/utils/environment.js';
=======
>>>>>>> 6c8f367b

export class AnalyticsManager {
  private static instance: AnalyticsManager;
  private pool!: Pool;
  private provider: 'logflare' | 'cloudwatch' = 'logflare';
  private cwClient: CloudWatchLogsClient | null = null;
  private cwLogGroup: string | null = null;
  private cwRegion: string | null = null;

  // Source name mapping for user-friendly display
  private sourceNameMap: Record<string, string> = {
    'cloudflare.logs.prod': 'insforge.logs',
    'deno-relay-logs': 'function.logs',
    'postgREST.logs.prod': 'postgREST.logs',
    'postgres.logs': 'postgres.logs',
  };

  // Reverse mapping for API calls
  private reverseSourceNameMap: Record<string, string> = {
    'insforge.logs': 'cloudflare.logs.prod',
    'function.logs': 'deno-relay-logs',
    'postgREST.logs': 'postgREST.logs.prod',
    'postgres.logs': 'postgres.logs',
  };

  private constructor() {}

  static getInstance(): AnalyticsManager {
    if (!AnalyticsManager.instance) {
      AnalyticsManager.instance = new AnalyticsManager();
    }
    return AnalyticsManager.instance;
  }

  // Convert internal source name to display name
  private getDisplayName(sourceName: string): string {
    return this.sourceNameMap[sourceName] || sourceName;
  }

  // Convert display name back to internal source name
  private getInternalName(displayName: string): string {
    return this.reverseSourceNameMap[displayName] || displayName;
  }

  async initialize(): Promise<void> {
<<<<<<< HEAD
    // Decide provider based on environment and explicit override
    const explicitProvider = (process.env.ANALYTICS_PROVIDER || '').toLowerCase();
    const shouldUseCloudwatch =
      explicitProvider === 'cloudwatch' ||
      (!explicitProvider && isCloudEnvironment() && !!process.env.CLOUDWATCH_LOG_GROUP);

    if (shouldUseCloudwatch) {
=======
    // Decide provider based on environment
    const provider = (process.env.ANALYTICS_PROVIDER || 'logflare').toLowerCase();
    if (provider === 'cloudwatch') {
>>>>>>> 6c8f367b
      this.provider = 'cloudwatch';
      this.cwRegion = process.env.AWS_REGION || process.env.AWS_DEFAULT_REGION || 'us-east-1';
      this.cwLogGroup = process.env.CLOUDWATCH_LOG_GROUP || null;

      if (!this.cwLogGroup) {
        throw new Error('CLOUDWATCH_LOG_GROUP is required when ANALYTICS_PROVIDER=cloudwatch');
      }

      this.cwClient = new CloudWatchLogsClient({ region: this.cwRegion });
      logger.info('Analytics provider initialized: CloudWatch Logs', {
        region: this.cwRegion,
        logGroup: this.cwLogGroup,
      });
      return;
    }

<<<<<<< HEAD
    // Default to Logflare/Postgres (explicit logflare or local dev)
=======
    // Default to Logflare/Postgres
>>>>>>> 6c8f367b
    this.provider = 'logflare';
    // PostgreSQL connection configuration for _insforge database
    this.pool = new Pool({
      host: process.env.POSTGRES_HOST || 'localhost',
      port: parseInt(process.env.POSTGRES_PORT || '5432'),
      database: '_insforge', // Analytics database
      user: process.env.POSTGRES_USER || 'postgres',
      password: process.env.POSTGRES_PASSWORD || 'postgres',
      max: 10,
      idleTimeoutMillis: 30000,
      connectionTimeoutMillis: 2000,
    });

    try {
      const client = await this.pool.connect();
      client.release();
      logger.info('Analytics database connection established');
    } catch (error) {
      logger.error('Failed to connect to analytics database', {
        error: error instanceof Error ? error.message : String(error),
      });
      throw error;
    }
  }

  // Get all available log sources (only those with data)
  async getLogSources(): Promise<LogSource[]> {
    if (this.provider === 'cloudwatch') {
      // Derive sources by inspecting stream suffixes
      const logGroup = this.cwLogGroup!;
      const client = this.cwClient!;

      // Default suffix mapping
      const suffixMapping: Record<string, string> = {
        'insforge.logs': process.env.CW_SUFFIX_INFORGE || 'insforge-vector',
        'postgREST.logs': process.env.CW_SUFFIX_POSTGREST || 'postgrest-vector',
        'postgres.logs': process.env.CW_SUFFIX_POSTGRES || 'postgres-vector',
        // 'function.logs': process.env.CW_SUFFIX_FUNCTION || 'function-vector', // optional
      };

      const cmd = new DescribeLogStreamsCommand({ logGroupName: logGroup });
      const result = await client.send(cmd);
      const streams = result.logStreams || [];

      const available: LogSource[] = [];
      let idCounter = 1;
      for (const [displayName, suffix] of Object.entries(suffixMapping)) {
        const have = streams.some((s) => (s.logStreamName || '').endsWith(`-${suffix}`) || (s.logStreamName || '').includes(suffix));
        if (have) {
          available.push({ id: idCounter++, name: displayName, token: suffix });
        }
      }
      return available;
    }

    // Logflare/Postgres path
    const client = await this.pool.connect();
    try {
      const result = await client.query(`
        SELECT id, name, token 
        FROM _analytics.sources 
        ORDER BY name
      `);

      const sourcesWithData: LogSource[] = [];
      for (const source of result.rows) {
        const tableName = `log_events_${source.token.replace(/-/g, '_')}`;
        try {
          const countResult = await client.query(`
            SELECT COUNT(*) as count
            FROM _analytics.${tableName}
          `);
          const count = parseInt(countResult.rows[0].count);
          if (count > 0) {
            sourcesWithData.push({
              ...source,
              name: this.getDisplayName(source.name),
            });
          }
        } catch (error) {
          logger.warn(`Source ${source.name} has no accessible data`, {
            error: error instanceof Error ? error.message : String(error),
          });
        }
      }
      return sourcesWithData;
    } finally {
      client.release();
    }
  }

  // Get logs from a specific source using timestamp-based pagination
  async getLogsBySource(
    sourceName: string,
    limit: number = 100,
    beforeTimestamp?: string,
    startTime?: string,
    endTime?: string
  ): Promise<{
    logs: AnalyticsLogRecord[];
    total: number;
    tableName: string;
  }> {
    if (this.provider === 'cloudwatch') {
      const client = this.cwClient!;
      const logGroup = this.cwLogGroup!;

      // Map source to stream suffix
      const suffixMapping: Record<string, string> = {
        'insforge.logs': process.env.CW_SUFFIX_INFORGE || 'insforge-vector',
        'postgREST.logs': process.env.CW_SUFFIX_POSTGREST || 'postgrest-vector',
        'postgres.logs': process.env.CW_SUFFIX_POSTGRES || 'postgres-vector',
        'function.logs': process.env.CW_SUFFIX_FUNCTION || 'function-vector',
      };
      const suffix = suffixMapping[sourceName] || suffixMapping[this.getDisplayName(sourceName)] || '';

      // Collect all streams matching suffix
      const dls = await client.send(new DescribeLogStreamsCommand({ logGroupName: logGroup }));
      const streams = (dls.logStreams || [])
        .map((s) => s.logStreamName || '')
        .filter((name) => (suffix ? name.endsWith(`-${suffix}`) || name.includes(suffix) : true));

      const startMs = startTime ? Date.parse(startTime) : undefined;
      const endMs = (beforeTimestamp ? Date.parse(beforeTimestamp) : undefined) || (endTime ? Date.parse(endTime) : undefined);

      const fle = await client.send(
        new FilterLogEventsCommand({
          logGroupName: logGroup,
          logStreamNames: streams.length > 0 ? streams.slice(0, 100) : undefined,
          startTime: startMs,
          endTime: endMs,
          limit,
        })
      );

      const events = fle.events || [];
      const logs: AnalyticsLogRecord[] = events.map((e) => {
        const message = e.message || '';
        let parsed: Record<string, unknown> = {};
        try {
          parsed = JSON.parse(message);
        } catch {
          parsed = { message };
        }
        return {
          id: e.eventId || `${e.logStreamName || ''}-${e.timestamp || ''}`,
          timestamp: new Date((e.timestamp || Date.now())).toISOString(),
          event_message: typeof parsed === 'object' && parsed && (parsed as any).msg ? (parsed as any).msg : (typeof message === 'string' ? message.slice(0, 500) : String(message)),
          body: parsed as Record<string, any>,
        };
      });

      return {
        logs,
        total: logs.length,
        tableName: `cloudwatch:${logGroup}`,
      };
    }

    // Logflare/Postgres path
    const client = await this.pool.connect();
    try {
      const internalSourceName = this.getInternalName(sourceName);
      const sourceResult = await client.query(
        `SELECT token FROM _analytics.sources WHERE name = $1`,
        [internalSourceName]
      );
      if (sourceResult.rows.length === 0) {
        throw new Error(`Log source '${sourceName}' not found`);
      }
      const token = sourceResult.rows[0].token;
      const tableName = `log_events_${token.replace(/-/g, '_')}`;

      let query = `
        SELECT id, event_message, timestamp, body
        FROM _analytics.${tableName}
        WHERE 1=1
      `;
      const params: (string | number)[] = [];
      let paramIndex = 1;
      if (startTime) {
        query += ` AND timestamp >= $${paramIndex}`;
        params.push(startTime);
        paramIndex++;
      }
      if (endTime) {
        query += ` AND timestamp <= $${paramIndex}`;
        params.push(endTime);
        paramIndex++;
      }
      if (beforeTimestamp) {
        query += ` AND timestamp < $${paramIndex}`;
        params.push(beforeTimestamp);
        paramIndex++;
      }
      query += ` ORDER BY timestamp DESC LIMIT $${paramIndex}`;
      params.push(limit);

      const logsResult = await client.query(query, params);

      let countQuery = `SELECT COUNT(*) as count FROM _analytics.${tableName} WHERE 1=1`;
      const countParams: string[] = [];
      let countParamIndex = 1;
      if (startTime) {
        countQuery += ` AND timestamp >= $${countParamIndex}`;
        countParams.push(startTime);
        countParamIndex++;
      }
      if (endTime) {
        countQuery += ` AND timestamp <= $${countParamIndex}`;
        countParams.push(endTime);
        countParamIndex++;
      }
      const countResult = await client.query(countQuery, countParams);
      return {
        logs: logsResult.rows,
        total: parseInt(countResult.rows[0].count),
        tableName: `_analytics.${tableName}`,
      };
    } finally {
      client.release();
    }
  }

  // Get statistics for all log sources
  async getLogSourceStats(): Promise<LogSourceStats[]> {
    if (this.provider === 'cloudwatch') {
      const client = this.cwClient!;
      const logGroup = this.cwLogGroup!;
      const sources = await this.getLogSources();
      const stats: LogSourceStats[] = [];

      for (const src of sources) {
        // Use DescribeLogStreams to get last ingestion time as proxy for last activity
        const dls = await client.send(new DescribeLogStreamsCommand({ logGroupName: logGroup }));
        const suffix = src.token;
        const last = (dls.logStreams || [])
          .filter((s) => (s.logStreamName || '').includes(suffix))
          .reduce<number | null>((acc, s) => {
            const t = s.lastIngestionTime ?? s.creationTime ?? null;
            if (t == null) return acc;
            if (acc == null) return t;
            return Math.max(acc, t);
          }, null);

        stats.push({
          source: src.name,
          count: 0, // Optional: can be computed via Logs Insights if needed
          lastActivity: last ? new Date(last).toISOString() : '',
        });
      }

      return stats;
    }

    // Logflare/Postgres path
    const client = await this.pool.connect();
    try {
      const sources = await this.getLogSources();
      const stats: LogSourceStats[] = [];
      for (const source of sources) {
        const tableName = `log_events_${source.token.replace(/-/g, '_')}`;
        try {
          const result = await client.query(`
            SELECT 
              COUNT(*) as count,
              MAX(timestamp) as last_activity
            FROM _analytics.${tableName}
          `);
          stats.push({
            source: source.name,
            count: parseInt(result.rows[0].count),
            lastActivity: result.rows[0].last_activity || '',
          });
        } catch (error) {
          logger.warn(`Failed to get stats for source ${source.name}`, {
            error: error instanceof Error ? error.message : String(error),
          });
          stats.push({
            source: source.name,
            count: 0,
            lastActivity: '',
          });
        }
      }
      return stats.sort((a, b) => b.count - a.count);
    } finally {
      client.release();
    }
  }

  // Search logs across all sources or specific source
  async searchLogs(
    query: string,
    sourceName?: string,
    limit: number = 100,
    offset: number = 0
  ): Promise<{
    logs: (AnalyticsLogRecord & { source: string })[];
    total: number;
  }> {
    if (this.provider === 'cloudwatch') {
      const client = this.cwClient!;
      const logGroup = this.cwLogGroup!;

      // Choose time range (default last 7 days)
      const end = Date.now();
      const start = end - 7 * 24 * 60 * 60 * 1000;

      // Build query string
      const escaped = query.replace(/"/g, '\\"');
      let insights = `fields @timestamp, @message, @logStream | filter @message like /${escaped}/`;
      if (sourceName) {
        const suffix = sourceName === 'insforge.logs'
          ? (process.env.CW_SUFFIX_INFORGE || 'insforge-vector')
          : sourceName === 'postgREST.logs'
          ? (process.env.CW_SUFFIX_POSTGREST || 'postgrest-vector')
          : sourceName === 'postgres.logs'
          ? (process.env.CW_SUFFIX_POSTGRES || 'postgres-vector')
          : (process.env.CW_SUFFIX_FUNCTION || 'function-vector');
        insights += ` | filter @logStream like /${suffix}/`;
      }
      insights += ` | sort @timestamp desc | limit ${limit}`;

      const startQuery = await client.send(new StartQueryCommand({
        logGroupName: logGroup,
        startTime: Math.floor(start / 1000),
        endTime: Math.floor(end / 1000),
        queryString: insights,
        limit,
      }));
      const qid = startQuery.queryId!;

      // Poll results briefly (simple loop, small wait)
      const sleep = (ms: number) => new Promise((r) => setTimeout(r, ms));
      let results;
      for (let i = 0; i < 20; i++) {
        const r = await client.send(new GetQueryResultsCommand({ queryId: qid }));
        if (r.status === 'Complete' || r.status === 'Failed' || r.status === 'Cancelled') {
          results = r.results || [];
          break;
        }
        await sleep(300);
      }
      const rows = results || [];
      const toObj = (row: any[]) => Object.fromEntries(row.map((c: any) => [c.field, c.value]));
      const mapped: (AnalyticsLogRecord & { source: string })[] = rows.map((r: any) => {
        const o = toObj(r);
        const msg = o['@message'] || '';
        let parsed: Record<string, unknown> = {};
        try { parsed = JSON.parse(msg); } catch { parsed = { message: msg }; }
        const logStream: string = o['@logStream'] || '';
        const source: string = logStream.includes('postgrest')
          ? 'postgREST.logs'
          : logStream.includes('postgres')
          ? 'postgres.logs'
          : 'insforge.logs';
        return {
          id: `${o['@logStream']}-${o['@timestamp']}`,
          timestamp: new Date(Number(o['@timestamp'] || Date.now())).toISOString(),
          event_message: typeof parsed === 'object' && (parsed as any).msg ? (parsed as any).msg : (typeof msg === 'string' ? msg.slice(0, 500) : String(msg)),
          body: parsed as Record<string, any>,
          source,
        };
      });

      return { logs: mapped, total: mapped.length };
    }

    // Logflare/Postgres path
    const client = await this.pool.connect();
    try {
      let sources: LogSource[];
      if (sourceName) {
        const internalSourceName = this.getInternalName(sourceName);
        const sourceResult = await client.query(
          `SELECT id, name, token FROM _analytics.sources WHERE name = $1`,
          [internalSourceName]
        );
        sources = sourceResult.rows.map((source) => ({
          ...source,
          name: this.getDisplayName(source.name),
        }));
      } else {
        sources = await this.getLogSources();
      }

      const results: (AnalyticsLogRecord & { source: string })[] = [];
      let totalCount = 0;
      for (const source of sources) {
        const tableName = `log_events_${source.token.replace(/-/g, '_')}`;
        try {
          const searchResult = await client.query(
            `SELECT id, event_message, timestamp, body, $1 as source
            FROM _analytics.${tableName}
            WHERE event_message ILIKE $2 
               OR body::text ILIKE $2
            ORDER BY timestamp DESC
            LIMIT $3 OFFSET $4`,
            [source.name, `%${query}%`, limit, offset]
          );
          results.push(...(searchResult.rows as (AnalyticsLogRecord & { source: string })[]));
          const countResult = await client.query(
            `SELECT COUNT(*) as count
            FROM _analytics.${tableName}
            WHERE event_message ILIKE $1 
               OR body::text ILIKE $1`,
            [`%${query}%`]
          );
          totalCount += parseInt(countResult.rows[0].count);
        } catch (error) {
          logger.warn(`Failed to search in source ${source.name}`, {
            error: error instanceof Error ? error.message : String(error),
          });
        }
      }
      results.sort((a, b) => new Date(b.timestamp).getTime() - new Date(a.timestamp).getTime());
      return { logs: results.slice(0, limit), total: totalCount };
    } finally {
      client.release();
    }
  }

  async close(): Promise<void> {
    if (this.provider === 'logflare' && this.pool) {
      await this.pool.end();
    }
  }
}<|MERGE_RESOLUTION|>--- conflicted
+++ resolved
@@ -8,10 +8,7 @@
   StartQueryCommand,
   GetQueryResultsCommand,
 } from '@aws-sdk/client-cloudwatch-logs';
-<<<<<<< HEAD
 import { isCloudEnvironment } from '@/utils/environment.js';
-=======
->>>>>>> 6c8f367b
 
 export class AnalyticsManager {
   private static instance: AnalyticsManager;
@@ -20,6 +17,10 @@
   private cwClient: CloudWatchLogsClient | null = null;
   private cwLogGroup: string | null = null;
   private cwRegion: string | null = null;
+  private provider: 'logflare' | 'cloudwatch' = 'logflare';
+  private cwClient: CloudWatchLogsClient | null = null;
+  private cwLogGroup: string | null = null;
+  private cwRegion: string | null = null;
 
   // Source name mapping for user-friendly display
   private sourceNameMap: Record<string, string> = {
@@ -57,7 +58,6 @@
   }
 
   async initialize(): Promise<void> {
-<<<<<<< HEAD
     // Decide provider based on environment and explicit override
     const explicitProvider = (process.env.ANALYTICS_PROVIDER || '').toLowerCase();
     const shouldUseCloudwatch =
@@ -65,11 +65,6 @@
       (!explicitProvider && isCloudEnvironment() && !!process.env.CLOUDWATCH_LOG_GROUP);
 
     if (shouldUseCloudwatch) {
-=======
-    // Decide provider based on environment
-    const provider = (process.env.ANALYTICS_PROVIDER || 'logflare').toLowerCase();
-    if (provider === 'cloudwatch') {
->>>>>>> 6c8f367b
       this.provider = 'cloudwatch';
       this.cwRegion = process.env.AWS_REGION || process.env.AWS_DEFAULT_REGION || 'us-east-1';
       this.cwLogGroup = process.env.CLOUDWATCH_LOG_GROUP || null;
@@ -86,11 +81,7 @@
       return;
     }
 
-<<<<<<< HEAD
     // Default to Logflare/Postgres (explicit logflare or local dev)
-=======
-    // Default to Logflare/Postgres
->>>>>>> 6c8f367b
     this.provider = 'logflare';
     // PostgreSQL connection configuration for _insforge database
     this.pool = new Pool({
@@ -118,6 +109,35 @@
 
   // Get all available log sources (only those with data)
   async getLogSources(): Promise<LogSource[]> {
+    if (this.provider === 'cloudwatch') {
+      // Derive sources by inspecting stream suffixes
+      const logGroup = this.cwLogGroup!;
+      const client = this.cwClient!;
+
+      // Default suffix mapping
+      const suffixMapping: Record<string, string> = {
+        'insforge.logs': process.env.CW_SUFFIX_INFORGE || 'insforge-vector',
+        'postgREST.logs': process.env.CW_SUFFIX_POSTGREST || 'postgrest-vector',
+        'postgres.logs': process.env.CW_SUFFIX_POSTGRES || 'postgres-vector',
+        // 'function.logs': process.env.CW_SUFFIX_FUNCTION || 'function-vector', // optional
+      };
+
+      const cmd = new DescribeLogStreamsCommand({ logGroupName: logGroup });
+      const result = await client.send(cmd);
+      const streams = result.logStreams || [];
+
+      const available: LogSource[] = [];
+      let idCounter = 1;
+      for (const [displayName, suffix] of Object.entries(suffixMapping)) {
+        const have = streams.some((s) => (s.logStreamName || '').endsWith(`-${suffix}`) || (s.logStreamName || '').includes(suffix));
+        if (have) {
+          available.push({ id: idCounter++, name: displayName, token: suffix });
+        }
+      }
+      return available;
+    }
+
+    // Logflare/Postgres path
     if (this.provider === 'cloudwatch') {
       // Derive sources by inspecting stream suffixes
       const logGroup = this.cwLogGroup!;
@@ -251,6 +271,63 @@
     }
 
     // Logflare/Postgres path
+    if (this.provider === 'cloudwatch') {
+      const client = this.cwClient!;
+      const logGroup = this.cwLogGroup!;
+
+      // Map source to stream suffix
+      const suffixMapping: Record<string, string> = {
+        'insforge.logs': process.env.CW_SUFFIX_INFORGE || 'insforge-vector',
+        'postgREST.logs': process.env.CW_SUFFIX_POSTGREST || 'postgrest-vector',
+        'postgres.logs': process.env.CW_SUFFIX_POSTGRES || 'postgres-vector',
+        'function.logs': process.env.CW_SUFFIX_FUNCTION || 'function-vector',
+      };
+      const suffix = suffixMapping[sourceName] || suffixMapping[this.getDisplayName(sourceName)] || '';
+
+      // Collect all streams matching suffix
+      const dls = await client.send(new DescribeLogStreamsCommand({ logGroupName: logGroup }));
+      const streams = (dls.logStreams || [])
+        .map((s) => s.logStreamName || '')
+        .filter((name) => (suffix ? name.endsWith(`-${suffix}`) || name.includes(suffix) : true));
+
+      const startMs = startTime ? Date.parse(startTime) : undefined;
+      const endMs = (beforeTimestamp ? Date.parse(beforeTimestamp) : undefined) || (endTime ? Date.parse(endTime) : undefined);
+
+      const fle = await client.send(
+        new FilterLogEventsCommand({
+          logGroupName: logGroup,
+          logStreamNames: streams.length > 0 ? streams.slice(0, 100) : undefined,
+          startTime: startMs,
+          endTime: endMs,
+          limit,
+        })
+      );
+
+      const events = fle.events || [];
+      const logs: AnalyticsLogRecord[] = events.map((e) => {
+        const message = e.message || '';
+        let parsed: Record<string, unknown> = {};
+        try {
+          parsed = JSON.parse(message);
+        } catch {
+          parsed = { message };
+        }
+        return {
+          id: e.eventId || `${e.logStreamName || ''}-${e.timestamp || ''}`,
+          timestamp: new Date((e.timestamp || Date.now())).toISOString(),
+          event_message: typeof parsed === 'object' && parsed && (parsed as any).msg ? (parsed as any).msg : (typeof message === 'string' ? message.slice(0, 500) : String(message)),
+          body: parsed as Record<string, any>,
+        };
+      });
+
+      return {
+        logs,
+        total: logs.length,
+        tableName: `cloudwatch:${logGroup}`,
+      };
+    }
+
+    // Logflare/Postgres path
     const client = await this.pool.connect();
     try {
       const internalSourceName = this.getInternalName(sourceName);
@@ -317,6 +394,36 @@
 
   // Get statistics for all log sources
   async getLogSourceStats(): Promise<LogSourceStats[]> {
+    if (this.provider === 'cloudwatch') {
+      const client = this.cwClient!;
+      const logGroup = this.cwLogGroup!;
+      const sources = await this.getLogSources();
+      const stats: LogSourceStats[] = [];
+
+      for (const src of sources) {
+        // Use DescribeLogStreams to get last ingestion time as proxy for last activity
+        const dls = await client.send(new DescribeLogStreamsCommand({ logGroupName: logGroup }));
+        const suffix = src.token;
+        const last = (dls.logStreams || [])
+          .filter((s) => (s.logStreamName || '').includes(suffix))
+          .reduce<number | null>((acc, s) => {
+            const t = s.lastIngestionTime ?? s.creationTime ?? null;
+            if (t == null) return acc;
+            if (acc == null) return t;
+            return Math.max(acc, t);
+          }, null);
+
+        stats.push({
+          source: src.name,
+          count: 0, // Optional: can be computed via Logs Insights if needed
+          lastActivity: last ? new Date(last).toISOString() : '',
+        });
+      }
+
+      return stats;
+    }
+
+    // Logflare/Postgres path
     if (this.provider === 'cloudwatch') {
       const client = this.cwClient!;
       const logGroup = this.cwLogGroup!;
@@ -461,6 +568,75 @@
     }
 
     // Logflare/Postgres path
+    if (this.provider === 'cloudwatch') {
+      const client = this.cwClient!;
+      const logGroup = this.cwLogGroup!;
+
+      // Choose time range (default last 7 days)
+      const end = Date.now();
+      const start = end - 7 * 24 * 60 * 60 * 1000;
+
+      // Build query string
+      const escaped = query.replace(/"/g, '\\"');
+      let insights = `fields @timestamp, @message, @logStream | filter @message like /${escaped}/`;
+      if (sourceName) {
+        const suffix = sourceName === 'insforge.logs'
+          ? (process.env.CW_SUFFIX_INFORGE || 'insforge-vector')
+          : sourceName === 'postgREST.logs'
+          ? (process.env.CW_SUFFIX_POSTGREST || 'postgrest-vector')
+          : sourceName === 'postgres.logs'
+          ? (process.env.CW_SUFFIX_POSTGRES || 'postgres-vector')
+          : (process.env.CW_SUFFIX_FUNCTION || 'function-vector');
+        insights += ` | filter @logStream like /${suffix}/`;
+      }
+      insights += ` | sort @timestamp desc | limit ${limit}`;
+
+      const startQuery = await client.send(new StartQueryCommand({
+        logGroupName: logGroup,
+        startTime: Math.floor(start / 1000),
+        endTime: Math.floor(end / 1000),
+        queryString: insights,
+        limit,
+      }));
+      const qid = startQuery.queryId!;
+
+      // Poll results briefly (simple loop, small wait)
+      const sleep = (ms: number) => new Promise((r) => setTimeout(r, ms));
+      let results;
+      for (let i = 0; i < 20; i++) {
+        const r = await client.send(new GetQueryResultsCommand({ queryId: qid }));
+        if (r.status === 'Complete' || r.status === 'Failed' || r.status === 'Cancelled') {
+          results = r.results || [];
+          break;
+        }
+        await sleep(300);
+      }
+      const rows = results || [];
+      const toObj = (row: any[]) => Object.fromEntries(row.map((c: any) => [c.field, c.value]));
+      const mapped: (AnalyticsLogRecord & { source: string })[] = rows.map((r: any) => {
+        const o = toObj(r);
+        const msg = o['@message'] || '';
+        let parsed: Record<string, unknown> = {};
+        try { parsed = JSON.parse(msg); } catch { parsed = { message: msg }; }
+        const logStream: string = o['@logStream'] || '';
+        const source: string = logStream.includes('postgrest')
+          ? 'postgREST.logs'
+          : logStream.includes('postgres')
+          ? 'postgres.logs'
+          : 'insforge.logs';
+        return {
+          id: `${o['@logStream']}-${o['@timestamp']}`,
+          timestamp: new Date(Number(o['@timestamp'] || Date.now())).toISOString(),
+          event_message: typeof parsed === 'object' && (parsed as any).msg ? (parsed as any).msg : (typeof msg === 'string' ? msg.slice(0, 500) : String(msg)),
+          body: parsed as Record<string, any>,
+          source,
+        };
+      });
+
+      return { logs: mapped, total: mapped.length };
+    }
+
+    // Logflare/Postgres path
     const client = await this.pool.connect();
     try {
       let sources: LogSource[];
@@ -493,6 +669,7 @@
             [source.name, `%${query}%`, limit, offset]
           );
           results.push(...(searchResult.rows as (AnalyticsLogRecord & { source: string })[]));
+          results.push(...(searchResult.rows as (AnalyticsLogRecord & { source: string })[]));
           const countResult = await client.query(
             `SELECT COUNT(*) as count
             FROM _analytics.${tableName}
@@ -509,6 +686,7 @@
       }
       results.sort((a, b) => new Date(b.timestamp).getTime() - new Date(a.timestamp).getTime());
       return { logs: results.slice(0, limit), total: totalCount };
+      return { logs: results.slice(0, limit), total: totalCount };
     } finally {
       client.release();
     }
@@ -518,5 +696,8 @@
     if (this.provider === 'logflare' && this.pool) {
       await this.pool.end();
     }
+    if (this.provider === 'logflare' && this.pool) {
+      await this.pool.end();
+    }
   }
 }
--- conflicted
+++ resolved
@@ -182,15 +182,12 @@
           scopes = ['openid', 'email', 'profile'];
         } else if (provider === 'github') {
           scopes = ['user:email'];
-<<<<<<< HEAD
         } else if (provider === 'microsoft') {
           scopes = ['User.Read'];
-=======
         } else if (provider === 'discord') {
           scopes = ['identify', 'email'];
         } else if (provider === 'linkedin') {
           scopes = ['openid', 'profile', 'email'];
->>>>>>> 3635d928
         }
       }
 

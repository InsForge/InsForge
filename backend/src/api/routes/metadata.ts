--- conflicted
+++ resolved
@@ -1,12 +1,8 @@
 import { Router, Response, NextFunction } from 'express';
 import { MetadataService } from '@/core/metadata/metadata.js';
 import { AuthService } from '@/core/auth/auth.js';
-<<<<<<< HEAD
 import { WebSocketService } from '@/core/websocket/websocket.js';
-import { verifyUserOrApiKey, verifyUserOrAdmin, AuthRequest } from '@/api/middleware/auth.js';
-=======
 import { verifyAdmin, AuthRequest } from '@/api/middleware/auth.js';
->>>>>>> c0433ae4
 import { successResponse } from '@/utils/response.js';
 
 const router = Router();

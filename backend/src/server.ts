--- conflicted
+++ resolved
@@ -15,11 +15,8 @@
 import secretsRouter from '@/api/routes/secrets/index.routes.js';
 import { usageRouter } from '@/api/routes/usage/index.routes.js';
 import { aiRouter } from '@/api/routes/ai/index.routes.js';
-<<<<<<< HEAD
 import { realtimeRouter } from '@/api/routes/realtime/index.routes.js';
-=======
 import { emailRouter } from '@/api/routes/email/index.routes.js';
->>>>>>> 8d09a2b6
 import { errorMiddleware } from '@/api/middlewares/error.js';
 import { RealtimeManager } from '@/infra/realtime/realtime.manager.js';
 import fetch, { HeadersInit } from 'node-fetch';
@@ -176,11 +173,8 @@
   apiRouter.use('/secrets', secretsRouter);
   apiRouter.use('/usage', usageRouter);
   apiRouter.use('/ai', aiRouter);
-<<<<<<< HEAD
   apiRouter.use('/realtime', realtimeRouter);
-=======
   apiRouter.use('/email', emailRouter);
->>>>>>> 8d09a2b6
 
   // Mount all API routes under /api prefix
   app.use('/api', apiRouter);
